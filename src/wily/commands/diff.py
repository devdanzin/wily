--- conflicted
+++ resolved
@@ -13,13 +13,9 @@
 from wily import format_date, format_revision, logger
 from wily.archivers import resolve_archiver
 from wily.commands.build import run_operator
-<<<<<<< HEAD
-from wily.config import DEFAULT_GRID_STYLE, DEFAULT_PATH
-from wily.helper.output import print_result
-=======
 from wily.config import DEFAULT_PATH
 from wily.helper import get_style
->>>>>>> 0863684d
+from wily.helper.output import print_result
 from wily.operators import (
     BAD_COLORS,
     GOOD_COLORS,
@@ -167,12 +163,5 @@
     descriptions = [metric.description for operator, metric in metrics]
     headers = ("File", *descriptions)
     if len(results) > 0:
-<<<<<<< HEAD
-        print_result(as_json, results, headers, DEFAULT_GRID_STYLE)
-=======
         style = get_style()
-        print(
-            # But it still makes more sense to show the newest at the top, so reverse again
-            tabulate.tabulate(headers=headers, tabular_data=results, tablefmt=style)
-        )
->>>>>>> 0863684d
+        print_result(as_json, results, headers, style)