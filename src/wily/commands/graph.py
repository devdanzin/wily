--- conflicted
+++ resolved
@@ -135,7 +135,7 @@
             except KeyError:
                 # missing data
                 pass
-<<<<<<< HEAD
+
         if len(x) > 1:
             # Create traces
             trace = go.Scatter(
@@ -154,26 +154,7 @@
                 hoveron="points+fills",
             )
             data.append(trace)
-=======
 
-        # Create traces
-        trace = go.Scatter(
-            x=x,
-            y=y,
-            mode="lines+markers+text" if text else "lines+markers",
-            name=f"{path_}",
-            ids=state.index[state.default_archiver].revision_keys,
-            text=labels,
-            marker={
-                "size": 0 if z_axis is None else z,
-                "color": list(range(len(y))),
-                # "colorscale": "Viridis",
-            },
-            xcalendar="gregorian",
-            hoveron="points+fills",
-        )
-        data.append(trace)
->>>>>>> d501d01b
     if output:
         filename = output
         auto_open = False
