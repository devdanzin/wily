"""
Graph command.

Draw graph in HTML for a specific metric.
"""

from pathlib import Path
from typing import Optional, Tuple, Union

import plotly.graph_objs as go
import plotly.offline

from wily import format_datetime, logger
from wily.config.types import WilyConfig
from wily.operators import Metric, resolve_metric, resolve_metric_as_tuple
from wily.state import State


def metric_parts(metric):
    """Convert a metric name into the operator and metric names."""
    operator, met = resolve_metric_as_tuple(metric)
    return operator.name, met.name


def path_startswith(filename: str, path: str) -> bool:
    """Check whether a filename starts with a given path in platform-agnostic way."""
    filepath = Path(filename).resolve()
    path_ = Path(path).resolve()
    return str(filepath).startswith(str(path_))


def graph(
    config: WilyConfig,
    path: Tuple[str, ...],
    metrics: str,
    output: Optional[str] = None,
    x_axis: Optional[str] = None,
    changes: bool = True,
    text: bool = False,
    aggregate: bool = False,
<<<<<<< HEAD
    plotlyjs: Union[bool, str] = False,
    cached: bool = False,
=======
    plotlyjs: Union[bool, str] = True,
>>>>>>> 2590691d
) -> None:
    """
    Graph information about the cache and runtime.

    :param config: The configuration.
    :param path: The path to the files.
    :param metrics: The Y and Z-axis metrics to report on.
    :param output: Save report to specified path instead of opening browser.
    :param x_axis: Name of metric for x-axis or "history".
    :param changes: Only graph changes.
    :param text: Show commit message inline in graph.
    :param aggregate: Aggregate values for graph.
<<<<<<< HEAD
    :param plotlyjs: Whether and how to include plotlyjs.
    :param cached: Whether to use caching.
=======
    :param plotlyjs: How to include plotly.min.js.
>>>>>>> 2590691d
    """
    logger.debug("Running graph command")

    data = []
    state = State(config)

    if x_axis is None:
        x_axis = "history"
        x_operator = x_key = ""
    else:
        x_operator, x_key = metric_parts(x_axis)

    metrics_list = metrics.split(",")

    y_metric = resolve_metric(metrics_list[0])

    if not aggregate:
        tracked_files = set()
        for rev in state.index[state.default_archiver].revisions:
            tracked_files.update(rev.revision.tracked_files)
        paths = (
            tuple(
                tracked_file
                for tracked_file in tracked_files
                if any(path_startswith(tracked_file, p) for p in path)
            )
            or path
        )
    else:
        paths = path

    title = (
        f"{x_axis.capitalize()} of {y_metric.description}"
        f"{(' for ' + paths[0]) if len(paths) == 1 else ''}{' aggregated' if aggregate else ''}"
    )
    operator, key = metric_parts(metrics_list[0])
    z_axis: Union[Metric, str]
    if len(metrics_list) == 1:  # only y-axis
        z_axis = z_operator = z_key = ""
    else:
        z_axis = resolve_metric(metrics_list[1])
        z_operator, z_key = metric_parts(metrics_list[1])
    for path_ in paths:
        current_path = str(Path(path_))
        x = []
        y = []
        z = []
        labels = []
        last_y = None
        for rev in state.index[state.default_archiver].revisions:
            try:
                val = rev.get(
                    config, state.default_archiver, operator, current_path, key, cached
                )
                if val != last_y or not changes:
                    y.append(val)
                    if z_axis:
                        z.append(
                            rev.get(
                                config,
                                state.default_archiver,
                                z_operator,
                                current_path,
                                z_key,
                                cached,
                            )
                        )
                    if x_axis == "history":
                        x.append(format_datetime(rev.revision.date))
                    else:
                        x.append(
                            rev.get(
                                config,
                                state.default_archiver,
                                x_operator,
                                current_path,
                                x_key,
                                cached,
                            )
                        )
                    labels.append(
                        f"{rev.revision.author_name} <br>{rev.revision.message}"
                    )
                last_y = val
            except KeyError:
                # missing data
                pass

        if len(x) <= 1:
            continue
        # Create traces
        trace = go.Scatter(
            x=x,
            y=y,
            mode="lines+markers+text" if text else "lines+markers",
            name=f"{path_}",
            ids=state.index[state.default_archiver].revision_keys,
            text=labels,
            marker={
                "size": 0 if not z_axis else z,
                "color": list(range(len(y))),
                # "colorscale": "Viridis",
            },
            xcalendar="gregorian",
            hoveron="points+fills",
        )  # type: ignore
        data.append(trace)

    if output:
        filename = output
        auto_open = False
    else:
        filename = "wily-report.html"
        auto_open = True
    if not data:
        return
    plotly.offline.plot(
        {
            "data": data,
            "layout": go.Layout(
                title=title,
                xaxis={"title": x_axis},
                yaxis={"title": y_metric.description},
            ),  # type: ignore
        },
        auto_open=auto_open,
        filename=filename,
<<<<<<< HEAD
        include_plotlyjs=plotlyjs,
=======
        include_plotlyjs=plotlyjs,  # type: ignore
>>>>>>> 2590691d
    )<|MERGE_RESOLUTION|>--- conflicted
+++ resolved
@@ -38,12 +38,8 @@
     changes: bool = True,
     text: bool = False,
     aggregate: bool = False,
-<<<<<<< HEAD
-    plotlyjs: Union[bool, str] = False,
+    plotlyjs: Union[bool, str] = True,
     cached: bool = False,
-=======
-    plotlyjs: Union[bool, str] = True,
->>>>>>> 2590691d
 ) -> None:
     """
     Graph information about the cache and runtime.
@@ -56,12 +52,8 @@
     :param changes: Only graph changes.
     :param text: Show commit message inline in graph.
     :param aggregate: Aggregate values for graph.
-<<<<<<< HEAD
-    :param plotlyjs: Whether and how to include plotlyjs.
+    :param plotlyjs: How to include plotly.min.js.
     :param cached: Whether to use caching.
-=======
-    :param plotlyjs: How to include plotly.min.js.
->>>>>>> 2590691d
     """
     logger.debug("Running graph command")
 
@@ -189,9 +181,5 @@
         },
         auto_open=auto_open,
         filename=filename,
-<<<<<<< HEAD
-        include_plotlyjs=plotlyjs,
-=======
         include_plotlyjs=plotlyjs,  # type: ignore
->>>>>>> 2590691d
     )