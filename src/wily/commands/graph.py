--- conflicted
+++ resolved
@@ -5,7 +5,7 @@
 """
 
 from pathlib import Path
-from typing import Optional, Tuple
+from typing import Optional, Tuple, Union
 
 import plotly.graph_objs as go
 import plotly.offline
@@ -66,14 +66,9 @@
     else:
         x_operator, x_key = metric_parts(x_axis)
 
-<<<<<<< HEAD
-    y_metric = resolve_metric(metrics[0])
-    title = f"{x_axis.capitalize()} of {y_metric.description} for {path or '/'}{' aggregated' if aggregate else ''}"
-=======
     metrics_list = metrics.split(",")
 
     y_metric = resolve_metric(metrics_list[0])
->>>>>>> b342a1cd
 
     if not aggregate:
         tracked_files = set()
