"""
Report command.

The report command gives a table of metrics for a specified list of files.
Will compare the values between revisions and highlight changes in green/red.
"""
from pathlib import Path
from shutil import copytree
from string import Template
from typing import Dict, Iterable, List, Tuple

import tabulate

from wily import MAX_MESSAGE_WIDTH, format_date, format_revision, logger
from wily.config.types import WilyConfig
from wily.helper import get_maxcolwidth
from wily.helper.custom_enums import ReportFormat
from wily.helper.output import print_json
from wily.lang import _
from wily.operators import MetricType, resolve_metric_as_tuple
from wily.state import State

ANSI_RED = 31
ANSI_GREEN = 32
ANSI_YELLOW = 33


def report(
<<<<<<< HEAD
    config,
    path,
    metrics,
    n,
    output,
    include_message=False,
    format=ReportFormat.CONSOLE,
    console_format=None,
    changes_only=False,
    as_json=False,
):
=======
    config: WilyConfig,
    path: str,
    metrics: Iterable[str],
    n: int,
    output: Path,
    console_format: str,
    include_message: bool = False,
    format: ReportFormat = ReportFormat.CONSOLE,
    changes_only: bool = False,
    wrap: bool = False,
) -> None:
>>>>>>> 2590691d
    """
    Show metrics for a given file.

    :param config: The configuration
    :param path: The path to the file
    :param metrics: List of metrics to report on
    :param n: Number of items to list
    :param output: Output path
    :param include_message: Include revision messages
    :param format: Output format
    :param console_format: Grid format style for tabulate
    :param changes_only: Only report revisions where delta != 0
    :param wrap: Wrap output
    """
    metrics = sorted(metrics)
    logger.debug("Running report command")
    logger.info("-----------History for %s------------", metrics)

    data: List[Tuple[str, ...]] = []
    metric_metas = []

    for metric_name in metrics:
        operator, metric = resolve_metric_as_tuple(metric_name)
        key = metric.name
        # Set the delta colors depending on the metric type
        if metric.measure == MetricType.AimHigh:
            increase_color = ANSI_GREEN
            decrease_color = ANSI_RED
        elif metric.measure == MetricType.AimLow:
            increase_color = ANSI_RED
            decrease_color = ANSI_GREEN
        elif metric.measure == MetricType.Informational:
            increase_color = ANSI_YELLOW
            decrease_color = ANSI_YELLOW
        else:
            increase_color = ANSI_YELLOW
            decrease_color = ANSI_YELLOW
        metric_meta = {
            "key": key,
            "operator": operator.name,
            "increase_color": increase_color,
            "decrease_color": decrease_color,
            "title": metric.description,
            "type": metric.metric_type,
        }
        metric_metas.append(metric_meta)

    state = State(config)
    for archiver in state.archivers:
        history = state.index[archiver].revisions[:n][::-1]
        last: Dict = {}
        for rev in history:
            deltas = []
            vals = []
            for meta in metric_metas:
                try:
                    logger.debug(
                        "Fetching metric %s for %s in %s",
                        meta["key"],
                        meta["operator"],
                        path,
                    )
                    val = rev.get(config, archiver, meta["operator"], path, meta["key"])

                    last_val = last.get(meta["key"], None)
                    # Measure the difference between this value and the last
                    if meta["type"] in (int, float):
                        if last_val:
                            delta = val - last_val
                        else:
                            delta = 0
                        last[meta["key"]] = val
                    else:
                        # TODO : Measure ranking increases/decreases for str types?
                        delta = 0

                    if delta == 0:
                        delta_col = delta
                    elif delta < 0:
                        delta_col = (
                            f"\u001b[{meta['decrease_color']}m{delta:n}\u001b[0m"
                        )
                    else:
                        delta_col = (
                            f"\u001b[{meta['increase_color']}m+{delta:n}\u001b[0m"
                        )

                    if meta["type"] in (int, float):
                        k = f"{val:n} ({delta_col})"
                    else:
                        k = f"{val}"
                except KeyError as e:
                    k = f"Not found {e}"
                    delta = 0
                deltas.append(delta)
                vals.append(k)
            if not changes_only or any(deltas):
                if include_message:
                    data.append(
                        (
                            format_revision(rev.revision.key),
                            rev.revision.message[:MAX_MESSAGE_WIDTH],
                            str(rev.revision.author_name),
                            format_date(rev.revision.date),
                            *vals,
                        )
                    )
                else:
                    data.append(
                        (
                            format_revision(rev.revision.key),
                            str(rev.revision.author_name),
                            format_date(rev.revision.date),
                            *vals,
                        )
                    )
    if not data:
        logger.error("No data found for %s with changes=%s.", path, changes_only)
        return

    descriptions = [meta["title"] for meta in metric_metas]
    if include_message:
        headers = (_("Revision"), _("Message"), _("Author"), _("Date"), *descriptions)
    else:
        headers = (_("Revision"), _("Author"), _("Date"), *descriptions)

    if format == ReportFormat.HTML:
        if output.suffix == ".html":
            report_path = output.parents[0]
            report_output = output
        else:
            report_path = output
            report_output = output.joinpath("index.html")

        report_path.mkdir(exist_ok=True, parents=True)

        templates_dir = (Path(__file__).parents[1] / "templates").resolve()
        report_template = Template((templates_dir / "report_template.html").read_text())

        table_headers = "".join([f"<th>{header}</th>" for header in headers])
        table_content = ""
        for line in data[::-1]:
            table_content += "<tr>"
            for element in line:
                element = element.replace("\u001b[32m", "<span class='green-color'>")
                element = element.replace("\u001b[31m", "<span class='red-color'>")
                element = element.replace("\u001b[33m", "<span class='orange-color'>")
                element = element.replace("\u001b[0m", "</span>")
                table_content += f"<td>{element}</td>"
            table_content += "</tr>"

        rendered_report = report_template.safe_substitute(
            headers=table_headers, content=table_content
        )

        with report_output.open("w", errors="xmlcharrefreplace") as output_f:
            output_f.write(rendered_report)

        try:
            copytree(str(templates_dir / "css"), str(report_path / "css"))
        except FileExistsError:
            pass

        logger.info("wily report was saved to %s", report_path)
    else:
<<<<<<< HEAD
        data = data[::-1]
        if as_json:
            print_json(data, headers, path)
        else:
            print(
                tabulate.tabulate(
                    headers=headers, tabular_data=data, tablefmt=console_format
                )
            )
=======
        maxcolwidth = get_maxcolwidth(headers, wrap)
        print(
            tabulate.tabulate(
                headers=headers,
                tabular_data=data[::-1],
                tablefmt=console_format,
                maxcolwidths=maxcolwidth,
                maxheadercolwidths=maxcolwidth,
            )
        )
>>>>>>> 2590691d
<|MERGE_RESOLUTION|>--- conflicted
+++ resolved
@@ -26,19 +26,6 @@
 
 
 def report(
-<<<<<<< HEAD
-    config,
-    path,
-    metrics,
-    n,
-    output,
-    include_message=False,
-    format=ReportFormat.CONSOLE,
-    console_format=None,
-    changes_only=False,
-    as_json=False,
-):
-=======
     config: WilyConfig,
     path: str,
     metrics: Iterable[str],
@@ -49,8 +36,8 @@
     format: ReportFormat = ReportFormat.CONSOLE,
     changes_only: bool = False,
     wrap: bool = False,
+    as_json: bool = False,
 ) -> None:
->>>>>>> 2590691d
     """
     Show metrics for a given file.
 
@@ -216,25 +203,16 @@
 
         logger.info("wily report was saved to %s", report_path)
     else:
-<<<<<<< HEAD
-        data = data[::-1]
         if as_json:
-            print_json(data, headers, path)
+            print_json(data[::-1], headers, path)
         else:
+            maxcolwidth = get_maxcolwidth(headers, wrap)
             print(
                 tabulate.tabulate(
-                    headers=headers, tabular_data=data, tablefmt=console_format
+                    headers=headers,
+                    tabular_data=data[::-1],
+                    tablefmt=console_format,
+                    maxcolwidths=maxcolwidth,
+                    maxheadercolwidths=maxcolwidth,
                 )
-            )
-=======
-        maxcolwidth = get_maxcolwidth(headers, wrap)
-        print(
-            tabulate.tabulate(
-                headers=headers,
-                tabular_data=data[::-1],
-                tablefmt=console_format,
-                maxcolwidths=maxcolwidth,
-                maxheadercolwidths=maxcolwidth,
-            )
-        )
->>>>>>> 2590691d
+            )