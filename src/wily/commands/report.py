--- conflicted
+++ resolved
@@ -32,11 +32,8 @@
     format=ReportFormat.CONSOLE,
     console_format=None,
     changes_only=False,
-<<<<<<< HEAD
+    wrap=False,
     cached=False,
-=======
-    wrap=False,
->>>>>>> d501d01b
 ):
     """
     Show metrics for a given file.
@@ -171,13 +168,9 @@
                         )
                     )
     if not data:
-<<<<<<< HEAD
-        return
-=======
         logger.error(f"No data found for {path} with changes={changes_only}.")
         return
 
->>>>>>> d501d01b
     descriptions = [meta["title"] for meta in metric_metas]
     if include_message:
         headers = (_("Revision"), _("Message"), _("Author"), _("Date"), *descriptions)
