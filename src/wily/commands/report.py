--- conflicted
+++ resolved
@@ -29,11 +29,8 @@
     include_message=False,
     format=ReportFormat.CONSOLE,
     console_format=None,
-<<<<<<< HEAD
+    changes_only=False,
     as_json=False,
-=======
-    changes_only=False,
->>>>>>> 6db83748
 ):
     """
     Show information about the cache and runtime.
