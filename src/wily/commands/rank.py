"""
Rank command.

The report command gives a table of files sorted according their ranking scheme
of a specified metric.
Will compare the values between files and return a sorted table.

TODO: Layer on Click invocation in operators section, __main__.py file
"""
import operator as op
import os
from pathlib import Path
from sys import exit
from typing import Optional

import radon.cli.harvest
import tabulate

from wily import format_date, format_revision, logger
from wily.archivers import resolve_archiver
<<<<<<< HEAD
from wily.config import DEFAULT_PATH
from wily.helper import get_style
from wily.helper.output import print_json
=======
from wily.config import DEFAULT_PATH, WilyConfig
from wily.helper import get_maxcolwidth, get_style
>>>>>>> 2590691d
from wily.operators import resolve_metric_as_tuple
from wily.state import State


<<<<<<< HEAD
def rank(config, path, metric, revision_index, limit, threshold, descending, as_json):
=======
def rank(
    config: WilyConfig,
    path: Optional[str],
    metric: str,
    revision_index: str,
    limit: int,
    threshold: int,
    descending: bool,
    wrap: bool,
) -> None:
>>>>>>> 2590691d
    """
    Rank command ordering files, methods or functions using metrics.

    :param config: The configuration.
    :param path: The path to the file.
    :param metric: Name of the metric to report on.
    :param revision_index: Version of git repository to revert to.
    :param limit: Limit the number of items in the table.
    :param threshold: For total values beneath the threshold return a non-zero exit code.
    :param descending: Rank in descending order
    :param wrap: Wrap output

    :return: Sorted table of all files in path, sorted in order of metric.
    """
    logger.debug("Running rank command")

    data = []

    _operator, resolved_metric = resolve_metric_as_tuple(metric)
    operator = _operator.name

    state = State(config)

    if not revision_index:
        target_revision = state.index[state.default_archiver].last_revision
    else:
        rev = (
            resolve_archiver(state.default_archiver)
            .archiver_cls(config)
            .find(revision_index)
        )
        logger.debug("Resolved %s to %s (%s)", revision_index, rev.key, rev.message)
        try:
            target_revision = state.index[state.default_archiver][rev.key]
        except KeyError:
            logger.error(
                "Revision %s is not in the cache, make sure you have run wily build.",
                revision_index,
            )
            exit(1)

    logger.info(
        "-----------Rank for %s for %s by %s on %s.------------",
        resolved_metric.description,
        format_revision(target_revision.revision.key),
        target_revision.revision.author_name,
        format_date(target_revision.revision.date),
    )

    if path is None:
        files = target_revision.get_paths(config, state.default_archiver, operator)
        logger.debug("Analysing %s", files)
    else:
        # Resolve target paths when the cli has specified --path
        if config.path != DEFAULT_PATH:
            targets = [str(Path(config.path) / Path(path))]
        else:
            targets = [path]

        # Expand directories to paths
        files = [
            os.path.relpath(fn, config.path)
            for fn in radon.cli.harvest.iter_filenames(targets)
        ]
        logger.debug("Targeting - %s", files)

    for item in files:
        for archiver in state.archivers:
            try:
                logger.debug(
                    "Fetching metric %s for %s in %s",
                    resolved_metric.name,
                    operator,
                    str(item),
                )
                val = target_revision.get(
                    config, archiver, operator, str(item), resolved_metric.name
                )
                value = val
                data.append((item, value))
            except KeyError:
                logger.debug("Could not find file %s in index", item)

    # Sort by ideal value
    data = sorted(data, key=op.itemgetter(1), reverse=descending)

    if limit:
        data = data[:limit]

    if not data:
        return

    # Tack on the total row at the end
    total = resolved_metric.aggregate(rev[1] for rev in data)
    data.append(("Total", total))

    headers = ("File", resolved_metric.description)
    maxcolwidth = get_maxcolwidth(headers, wrap)
    style = get_style()
<<<<<<< HEAD
    if as_json:
        print_json(data, headers)
    else:
        print(tabulate.tabulate(headers=headers, tabular_data=data, tablefmt=style))
=======
    print(
        tabulate.tabulate(
            headers=headers,
            tabular_data=data,
            tablefmt=style,
            maxcolwidths=maxcolwidth,
            maxheadercolwidths=maxcolwidth,
        )
    )
>>>>>>> 2590691d

    if threshold and total < threshold:
        logger.error(
            "Total value below the specified threshold: %s < %s", total, threshold
        )
        exit(1)<|MERGE_RESOLUTION|>--- conflicted
+++ resolved
@@ -18,21 +18,13 @@
 
 from wily import format_date, format_revision, logger
 from wily.archivers import resolve_archiver
-<<<<<<< HEAD
-from wily.config import DEFAULT_PATH
-from wily.helper import get_style
-from wily.helper.output import print_json
-=======
 from wily.config import DEFAULT_PATH, WilyConfig
 from wily.helper import get_maxcolwidth, get_style
->>>>>>> 2590691d
+from wily.helper.output import print_json
 from wily.operators import resolve_metric_as_tuple
 from wily.state import State
 
 
-<<<<<<< HEAD
-def rank(config, path, metric, revision_index, limit, threshold, descending, as_json):
-=======
 def rank(
     config: WilyConfig,
     path: Optional[str],
@@ -42,8 +34,8 @@
     threshold: int,
     descending: bool,
     wrap: bool,
+    as_json: bool,
 ) -> None:
->>>>>>> 2590691d
     """
     Rank command ordering files, methods or functions using metrics.
 
@@ -141,24 +133,21 @@
     data.append(("Total", total))
 
     headers = ("File", resolved_metric.description)
-    maxcolwidth = get_maxcolwidth(headers, wrap)
-    style = get_style()
-<<<<<<< HEAD
+
     if as_json:
         print_json(data, headers)
     else:
-        print(tabulate.tabulate(headers=headers, tabular_data=data, tablefmt=style))
-=======
-    print(
-        tabulate.tabulate(
-            headers=headers,
-            tabular_data=data,
-            tablefmt=style,
-            maxcolwidths=maxcolwidth,
-            maxheadercolwidths=maxcolwidth,
+        maxcolwidth = get_maxcolwidth(headers, wrap)
+        style = get_style()
+        print(
+            tabulate.tabulate(
+                headers=headers,
+                tabular_data=data,
+                tablefmt=style,
+                maxcolwidths=maxcolwidth,
+                maxheadercolwidths=maxcolwidth,
+            )
         )
-    )
->>>>>>> 2590691d
 
     if threshold and total < threshold:
         logger.error(
