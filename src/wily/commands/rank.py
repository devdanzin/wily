"""
Rank command.

The report command gives a table of files sorted according their ranking scheme
of a specified metric.
Will compare the values between files and return a sorted table.

TODO: Layer on Click invocation in operators section, __main__.py file
"""
import operator as op
import os
from pathlib import Path
from sys import exit

import radon.cli.harvest
import tabulate

from wily import format_date, format_revision, logger
from wily.archivers import resolve_archiver
from wily.config import DEFAULT_PATH
from wily.helper import get_maxcolwidth, get_style
from wily.operators import resolve_metric_as_tuple
from wily.state import State


<<<<<<< HEAD
def rank(
    config, path, metric, revision_index, limit, threshold, descending, cached=False
):
=======
def rank(config, path, metric, revision_index, limit, threshold, descending, wrap):
>>>>>>> d501d01b
    """
    Rank command ordering files, methods or functions using metrics.

    :param config: The configuration.
    :type config: :class:'wily.config.WilyConfig'

    :param path: The path to the file.
    :type path ''str''

    :param metric: Name of the metric to report on.
    :type metric: ''str''

    :param revision_index: Version of git repository to revert to.
    :type revision_index: ``str``

    :param limit: Limit the number of items in the table.
    :type  limit: ``int``

    :param threshold: For total values beneath the threshold return a non-zero exit code.
    :type  threshold: ``int``

    :type descending: Rank in descending order
    :param descending: ``bool``

    :return: Sorted table of all files in path, sorted in order of metric.
    """
    logger.debug("Running rank command")

    data = []

    operator, metric = resolve_metric_as_tuple(metric)
    operator = operator.name

    state = State(config)

    if not revision_index:
        target_revision = state.index[state.default_archiver].last_revision
    else:
        rev = resolve_archiver(state.default_archiver).cls(config).find(revision_index)
        logger.debug(f"Resolved {revision_index} to {rev.key} ({rev.message})")
        try:
            target_revision = state.index[state.default_archiver][rev.key]
        except KeyError:
            logger.error(
                f"Revision {revision_index} is not in the cache, make sure you have run wily build."
            )
            exit(1)

    logger.info(
        f"-----------Rank for {metric.description} for {format_revision(target_revision.revision.key)} by {target_revision.revision.author_name} on {format_date(target_revision.revision.date)}.------------"
    )

    if path is None:
        files = target_revision.get_paths(config, state.default_archiver, operator)
        logger.debug(f"Analysing {files}")
    else:
        # Resolve target paths when the cli has specified --path
        if config.path != DEFAULT_PATH:
            targets = [str(Path(config.path) / Path(path))]
        else:
            targets = [path]

        # Expand directories to paths
        files = [
            os.path.relpath(fn, config.path)
            for fn in radon.cli.harvest.iter_filenames(targets)
        ]
        logger.debug(f"Targeting - {files}")

    for item in files:
        for archiver in state.archivers:
            try:
                logger.debug(
                    f"Fetching metric {metric.name} for {operator} in {str(item)}"
                )
                val = target_revision.get(
                    config, archiver, operator, str(item), metric.name, cached
                )
                value = val
                data.append((item, value))
            except KeyError:
                logger.debug(f"Could not find file {item} in index")

    # Sort by ideal value
    data = sorted(data, key=op.itemgetter(1), reverse=descending)

    if limit:
        data = data[:limit]

    if not data:
        return

    # Tack on the total row at the end
    total = metric.aggregate(rev[1] for rev in data)
    data.append(["Total", total])

    headers = ("File", metric.description)
    maxcolwidth = get_maxcolwidth(headers, wrap)
    style = get_style()
    print(
        tabulate.tabulate(
            headers=headers,
            tabular_data=data,
            tablefmt=style,
            maxcolwidths=maxcolwidth,
            maxheadercolwidths=maxcolwidth,
        )
    )

    if threshold and total < threshold:
        logger.error(
            f"Total value below the specified threshold: {total} < {threshold}"
        )
        exit(1)<|MERGE_RESOLUTION|>--- conflicted
+++ resolved
@@ -23,13 +23,17 @@
 from wily.state import State
 
 
-<<<<<<< HEAD
 def rank(
-    config, path, metric, revision_index, limit, threshold, descending, cached=False
+    config,
+    path,
+    metric,
+    revision_index,
+    limit,
+    threshold,
+    descending,
+    wrap,
+    cached=False,
 ):
-=======
-def rank(config, path, metric, revision_index, limit, threshold, descending, wrap):
->>>>>>> d501d01b
     """
     Rank command ordering files, methods or functions using metrics.
 
