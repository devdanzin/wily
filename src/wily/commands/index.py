--- conflicted
+++ resolved
@@ -6,12 +6,7 @@
 import tabulate
 
 from wily import MAX_MESSAGE_WIDTH, format_date, format_revision, logger
-<<<<<<< HEAD
-from wily.config import DEFAULT_GRID_STYLE
-from wily.helper import get_maxcolwidth
-=======
-from wily.helper import get_style
->>>>>>> 0863684d
+from wily.helper import get_maxcolwidth, get_style
 from wily.state import State
 
 
@@ -59,19 +54,14 @@
         headers = ("Revision", "Author", "Message", "Date")
     else:
         headers = ("Revision", "Author", "Date")
-<<<<<<< HEAD
     maxcolwidth = get_maxcolwidth(headers, wrap)
+    style = get_style()
     print(
         tabulate.tabulate(
             headers=headers,
             tabular_data=data,
-            tablefmt=DEFAULT_GRID_STYLE,
+            tablefmt=style,
             maxcolwidths=maxcolwidth,
             maxheadercolwidths=maxcolwidth,
         )
-    )
-=======
-
-    style = get_style()
-    print(tabulate.tabulate(headers=headers, tabular_data=data, tablefmt=style))
->>>>>>> 0863684d
+    )