--- conflicted
+++ resolved
@@ -155,20 +155,17 @@
     "-m", "--message/--no-message", default=False, help=_("Include revision message")
 )
 @click.option(
-<<<<<<< HEAD
-    "--json/--table",
-    help=_("Display results as JSON"),
-    default=False,
-)
-def index(ctx, message, json):
-=======
     "-w",
     "--wrap/--no-wrap",
     default=True,
     help=_("Wrap index text to fit in terminal"),
 )
-def index(ctx, message, wrap):
->>>>>>> 2590691d
+@click.option(
+    "--json/--table",
+    help=_("Display results as JSON"),
+    default=False,
+)
+def index(ctx, message, wrap, json):
     """Show the history archive in the .wily/ folder."""
     config = ctx.obj["CONFIG"]
 
@@ -177,11 +174,7 @@
 
     from wily.commands.index import index
 
-<<<<<<< HEAD
-    index(config=config, include_message=message, as_json=json)
-=======
-    index(config=config, include_message=message, wrap=wrap)
->>>>>>> 2590691d
+    index(config=config, include_message=message, wrap=wrap, as_json=json)
 
 
 @cli.command(
@@ -225,22 +218,18 @@
     type=click.INT,
 )
 @click.option(
-<<<<<<< HEAD
-    "--json/--table",
-    help=_("Display results as JSON"),
-    default=False,
-)
-@click.pass_context
-def rank(ctx, path, metric, revision, limit, desc, threshold, json):
-=======
     "-w",
     "--wrap/--no-wrap",
     default=True,
     help=_("Wrap rank text to fit in terminal"),
 )
-@click.pass_context
-def rank(ctx, path, metric, revision, limit, desc, threshold, wrap):
->>>>>>> 2590691d
+@click.option(
+    "--json/--table",
+    help=_("Display results as JSON"),
+    default=False,
+)
+@click.pass_context
+def rank(ctx, path, metric, revision, limit, desc, threshold, wrap, json):
     """Rank files, methods and functions in order of any metrics, e.g. complexity."""
     config = ctx.obj["CONFIG"]
 
@@ -260,11 +249,8 @@
         limit=limit,
         threshold=threshold,
         descending=desc,
-<<<<<<< HEAD
+        wrap=wrap,
         as_json=json,
-=======
-        wrap=wrap,
->>>>>>> 2590691d
     )
 
 
@@ -301,24 +287,19 @@
     help=_("Only show revisions that have changes"),
 )
 @click.option(
-<<<<<<< HEAD
-    "--json/--table",
-    help=_("Display results as JSON"),
-    default=False,
-)
-@click.pass_context
-def report(
-    ctx, file, metrics, number, message, format, console_format, output, changes, json
-=======
     "-w",
     "--wrap/--no-wrap",
     default=True,
     help=_("Wrap report text to fit in terminal"),
 )
+@click.option(
+   "--json/--table",
+    help=_("Display results as JSON"),
+    default=False,
+)
 @click.pass_context
 def report(
-    ctx, file, metrics, number, message, format, console_format, output, changes, wrap
->>>>>>> 2590691d
+    ctx, file, metrics, number, message, format, console_format, output, changes, wrap, json
 ):
     """Show metrics for a given file."""
     config = ctx.obj["CONFIG"]
@@ -353,11 +334,8 @@
         format=ReportFormat[format],
         console_format=style,
         changes_only=changes,
-<<<<<<< HEAD
+        wrap=wrap,
         as_json=json,
-=======
-        wrap=wrap,
->>>>>>> 2590691d
     )
 
 
@@ -384,22 +362,18 @@
     "-r", "--revision", help=_("Compare against specific revision"), type=click.STRING
 )
 @click.option(
-<<<<<<< HEAD
-    "--json/--table",
-    help=_("Display results as JSON"),
-    default=False,
-)
-@click.pass_context
-def diff(ctx, files, metrics, all, detail, revision, json):
-=======
     "-w",
     "--wrap/--no-wrap",
     default=True,
     help=_("Wrap diff text to fit in terminal"),
 )
-@click.pass_context
-def diff(ctx, files, metrics, all, detail, revision, wrap):
->>>>>>> 2590691d
+@click.option(
+    "--json/--table",
+    help=_("Display results as JSON"),
+    default=False,
+)
+@click.pass_context
+def diff(ctx, files, metrics, all, detail, revision, wrap, json):
     """Show the differences in metrics for each file."""
     config = ctx.obj["CONFIG"]
 
@@ -423,11 +397,8 @@
         changes_only=not all,
         detail=detail,
         revision=revision,
-<<<<<<< HEAD
+        wrap=wrap,
         as_json=json,
-=======
-        wrap=wrap,
->>>>>>> 2590691d
     )
 
 
