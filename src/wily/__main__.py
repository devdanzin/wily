"""Main command line."""

import traceback
from pathlib import Path
from sys import exit

import click

from wily import WILY_LOG_NAME, __version__, logger
from wily.archivers import resolve_archiver
from wily.cache import exists, get_default_metrics
from wily.config import DEFAULT_CONFIG_PATH, DEFAULT_GRID_STYLE
from wily.config import load as load_config
from wily.helper.custom_enums import ReportFormat
from wily.lang import _
from wily.operators import resolve_operators

version_text = _("Version: ") + __version__ + "\n\n"
help_header = version_text + _(
    """\U0001F98A Inspect and search through the complexity of your source code.
To get started, run setup:

  $ wily setup

To reindex any changes in your source code:

  $ wily build <src>

Then explore basic metrics with:

  $ wily report <file>

You can also graph specific metrics in a browser with:

  $ wily graph <file> <metric>

"""
)


@click.group(help=help_header)
@click.version_option(
    __version__,
    "-V",
    "--version",
    message="\U0001F98A %(prog)s, {version} %(version)s".format(version=_("version")),
    help=_("Show the version and exit."),
)
@click.help_option(help=_("Show this message and exit."))
@click.option(
    "--debug/--no-debug",
    default=False,
    help=_("Print debug information, used for development"),
)
@click.option(
    "--config",
    default=DEFAULT_CONFIG_PATH,
    help=_("Path to configuration file, defaults to wily.cfg"),
)
@click.option(
    "-p",
    "--path",
    type=click.Path(resolve_path=True),
    default=".",
    help=_("Root path to the project folder to scan"),
)
@click.option(
    "-c",
    "--cache",
    type=click.Path(resolve_path=True),
    help=_("Override the default cache path (defaults to $HOME/.wily/HASH)"),
)
@click.pass_context
def cli(ctx, debug, config, path, cache):
    """CLI entry point."""
    ctx.ensure_object(dict)
    ctx.obj["DEBUG"] = debug
    if debug:
        logger.setLevel("DEBUG")
    else:
        logger.setLevel("INFO")

    ctx.obj["CONFIG"] = load_config(config)
    if path:
        logger.debug(f"Fixing path to {path}")
        ctx.obj["CONFIG"].path = path
    if cache:
        logger.debug(f"Fixing cache to {cache}")
        ctx.obj["CONFIG"].cache_path = cache
    logger.debug(f"Loaded configuration from {config}")
    logger.debug(f"Capturing logs to {WILY_LOG_NAME}")


@cli.command(help=_("""Build the wily cache."""))
@click.option(
    "-n",
    "--max-revisions",
    default=None,
    type=click.INT,
    help=_("The maximum number of historical commits to archive"),
)
@click.argument("targets", type=click.Path(resolve_path=True), nargs=-1, required=False)
@click.option(
    "-o",
    "--operators",
    type=click.STRING,
    help=_("List of operators, separated by commas"),
)
@click.option(
    "-a",
    "--archiver",
    type=click.STRING,
    default="git",
    help=_("Archiver to use, defaults to git if git repo, else filesystem"),
)
@click.pass_context
def build(ctx, max_revisions, targets, operators, archiver):
    """Build the wily cache."""
    config = ctx.obj["CONFIG"]

    from wily.commands.build import build

    if max_revisions:
        logger.debug(f"Fixing revisions to {max_revisions}")
        config.max_revisions = max_revisions

    if operators:
        logger.debug(f"Fixing operators to {operators}")
        config.operators = operators.strip().split(",")

    if archiver:
        logger.debug(f"Fixing archiver to {archiver}")
        config.archiver = archiver

    if targets:
        logger.debug(f"Fixing targets to {targets}")
        config.targets = targets

    build(
        config=config,
        archiver=resolve_archiver(config.archiver),
        operators=resolve_operators(config.operators),
    )
    logger.info(
        _(
            "Completed building wily history, run `wily report <file>` or `wily index` to see more."
        )
    )


@cli.command(help=_("""Show the history archive in the .wily/ folder."""))
@click.pass_context
@click.option(
    "-m", "--message/--no-message", default=False, help=_("Include revision message")
)
@click.option(
    "--json/--table",
    help=_("Display results as JSON"),
    default=False,
)
def index(ctx, message, json):
    """Show the history archive in the .wily/ folder."""
    config = ctx.obj["CONFIG"]

    if not exists(config):
        handle_no_cache(ctx)

    from wily.commands.index import index

    index(config=config, include_message=message, as_json=json)


@cli.command(
    help=_(
        """
    Rank files, methods and functions in order of any metrics, e.g. complexity.

    Some common examples:

    Rank all .py files within src/ for the maintainability.mi metric

        $ wily rank src/ maintainability.mi

    Rank all .py files in the index for the default metrics across all archivers

        $ wily rank

    Rank all .py files in the index for the default metrics across all archivers
    and return a non-zero exit code if the total is below the given threshold

        $ wily rank --threshold=80
    """
    )
)
@click.argument("path", type=click.Path(resolve_path=False), required=False)
@click.argument("metric", required=False, default="maintainability.mi")
@click.option(
    "-r", "--revision", help=_("Compare against specific revision"), type=click.STRING
)
@click.option(
    "-l", "--limit", help=_("Limit the number of results shown"), type=click.INT
)
@click.option(
    "--desc/--asc",
    help=_("Order to show results (ascending or descending)"),
    default=False,
)
@click.option(
    "--threshold",
    help=_("Return a non-zero exit code under the specified threshold"),
    type=click.INT,
)
@click.option(
    "--json/--table",
    help=_("Display results as JSON"),
    default=False,
)
@click.pass_context
def rank(ctx, path, metric, revision, limit, desc, threshold, json):
    """Rank files, methods and functions in order of any metrics, e.g. complexity."""
    config = ctx.obj["CONFIG"]

    if not exists(config):
        handle_no_cache(ctx)

    from wily.commands.rank import rank

    logger.debug(f"Running rank on {path} for metric {metric} and revision {revision}")
    rank(
        config=config,
        path=path,
        metric=metric,
        revision_index=revision,
        limit=limit,
        threshold=threshold,
        descending=desc,
        as_json=json,
    )


@cli.command(help=_("""Show metrics for a given file."""))
@click.argument("file", type=click.Path(resolve_path=False))
@click.argument("metrics", nargs=-1, required=False)
@click.option("-n", "--number", help="Number of items to show", type=click.INT)
@click.option(
    "-m", "--message/--no-message", default=False, help=_("Include revision message")
)
@click.option(
    "-f",
    "--format",
    default=ReportFormat.CONSOLE.name,
    help=_("Specify report format (console or html)"),
    type=click.Choice(ReportFormat.get_all()),
)
@click.option(
    "--console-format",
    default=DEFAULT_GRID_STYLE,
    help=_(
        "Style for the console grid, see Tabulate Documentation for a list of styles."
    ),
)
@click.option(
    "-o",
    "--output",
    help=_("Output report to specified HTML path, e.g. reports/out.html"),
)
@click.option(
<<<<<<< HEAD
    "--json/--table",
    help=_("Display results as JSON"),
    default=False,
)
@click.pass_context
def report(ctx, file, metrics, number, message, format, console_format, output, json):
=======
    "-c",
    "--changes/--all",
    default=False,
    help=_("Only show revisions that have changes"),
)
@click.pass_context
def report(
    ctx, file, metrics, number, message, format, console_format, output, changes
):
>>>>>>> 6db83748
    """Show metrics for a given file."""
    config = ctx.obj["CONFIG"]

    if not exists(config):
        handle_no_cache(ctx)

    if not metrics:
        metrics = get_default_metrics(config)
        logger.info(f"Using default metrics {metrics}")

    new_output = Path().cwd()
    if output:
        new_output = new_output / Path(output)
    else:
        new_output = new_output / "wily_report" / "index.html"

    from wily.commands.report import report

    logger.debug(f"Running report on {file} for metric {metrics}")
    logger.debug(f"Output format is {format}")

    report(
        config=config,
        path=file,
        metrics=metrics,
        n=number,
        output=new_output,
        include_message=message,
        format=ReportFormat[format],
        console_format=console_format,
<<<<<<< HEAD
        as_json=json,
=======
        changes_only=changes,
>>>>>>> 6db83748
    )


@cli.command(help=_("""Show the differences in metrics for each file."""))
@click.argument("files", type=click.Path(resolve_path=False), nargs=-1, required=True)
@click.option(
    "-m",
    "--metrics",
    default=None,
    help=_("comma-seperated list of metrics, see list-metrics for choices"),
)
@click.option(
    "-a/-c",
    "--all/--changes-only",
    default=False,
    help=_("Show all files, instead of changes only"),
)
@click.option(
    "--detail/--no-detail",
    default=True,
    help=_("Show function/class level metrics where available"),
)
@click.option(
    "-r", "--revision", help=_("Compare against specific revision"), type=click.STRING
)
@click.option(
    "--json/--table",
    help=_("Display results as JSON"),
    default=False,
)
@click.pass_context
def diff(ctx, files, metrics, all, detail, revision, json):
    """Show the differences in metrics for each file."""
    config = ctx.obj["CONFIG"]

    if not exists(config):
        handle_no_cache(ctx)

    if not metrics:
        metrics = get_default_metrics(config)
        logger.info(f"Using default metrics {metrics}")
    else:
        metrics = metrics.split(",")
        logger.info(f"Using specified metrics {metrics}")

    from wily.commands.diff import diff

    logger.debug(f"Running diff on {files} for metric {metrics}")
    diff(
        config=config,
        files=files,
        metrics=metrics,
        changes_only=not all,
        detail=detail,
        revision=revision,
        as_json=json,
    )


@cli.command(
    help=_(
        """
    Graph a specific metric for a given file, if a path is given, all files within path will be graphed.

    Some common examples:

    Graph all .py files within src/ for the raw.loc metric

        $ wily graph src/ raw.loc

    Graph test.py against raw.loc and cyclomatic.complexity metrics

        $ wily graph src/test.py raw.loc cyclomatic.complexity

    Graph test.py against raw.loc and raw.sloc on the x-axis

        $ wily graph src/test.py raw.loc --x-axis raw.sloc
    """
    )
)
@click.argument("path", type=click.Path(resolve_path=False))
@click.argument("metrics", nargs=-1, required=True)
@click.option(
    "-o",
    "--output",
    help=_("Output report to specified HTML path, e.g. reports/out.html"),
)
@click.option("-x", "--x-axis", help=_("Metric to use on x-axis, defaults to history."))
@click.option(
    "-a/-c", "--changes/--all", default=True, help=_("All commits or changes only")
)
@click.option(
    "-s/-i",
    "--aggregate/--individual",
    default=False,
    help=_("Aggregate if path is directory"),
)
@click.pass_context
def graph(ctx, path, metrics, output, x_axis, changes, aggregate):
    """Output report to specified HTML path, e.g. reports/out.html."""
    config = ctx.obj["CONFIG"]

    if not exists(config):
        handle_no_cache(ctx)

    from wily.commands.graph import graph

    logger.debug(f"Running report on {path} for metrics {metrics}")
    graph(
        config=config,
        path=path,
        metrics=metrics,
        output=output,
        x_axis=x_axis,
        changes=changes,
        aggregate=aggregate,
    )


@cli.command(help=_("""Clear the .wily/ folder."""))
@click.option("-y/-p", "--yes/--prompt", default=False, help=_("Skip prompt"))
@click.pass_context
def clean(ctx, yes):
    """Clear the .wily/ folder."""
    config = ctx.obj["CONFIG"]

    if not exists(config):
        logger.info(_("Wily cache does not exist, nothing to remove."))
        exit(0)

    if not yes:
        p = input(_("Are you sure you want to delete wily cache? [y/N]"))
        if p.lower() != "y":
            exit(0)

    from wily.cache import clean

    clean(config)


@cli.command("list-metrics", help=_("""List the available metrics."""))
@click.pass_context
def list_metrics(ctx):
    """List the available metrics."""
    config = ctx.obj["CONFIG"]

    if not exists(config):
        handle_no_cache(ctx)

    from wily.commands.list_metrics import list_metrics

    list_metrics()


@cli.command("setup", help=_("""Run a guided setup to build the wily cache."""))
@click.pass_context
def setup(ctx):
    """Run a guided setup to build the wily cache."""
    handle_no_cache(ctx)


def handle_no_cache(context):
    """Handle lack-of-cache error, prompt user for index process."""
    logger.error(
        _("Could not locate wily cache, the cache is required to provide insights.")
    )
    p = input(_("Do you want to run setup and index your project now? [y/N]"))
    if p.lower() != "y":
        exit(1)
    else:
        revisions = input(_("How many previous git revisions do you want to index? : "))
        revisions = int(revisions)
        path = input(_("Path to your source files; comma-separated for multiple: "))
        paths = path.split(",")
        context.invoke(build, max_revisions=revisions, targets=paths, operators=None)


if __name__ == "__main__":  # pragma: no cover
    try:
        cli()
    except Exception as runtime:
        logger.error(f"Oh no, Wily crashed! See {WILY_LOG_NAME} for information.")
        logger.info(
            "If you think this crash was unexpected, please raise an issue at https://github.com/tonybaloney/wily/issues and copy the log file into the issue report along with some information on what you were doing."
        )
        logger.debug(traceback.format_exc())<|MERGE_RESOLUTION|>--- conflicted
+++ resolved
@@ -265,24 +265,20 @@
     help=_("Output report to specified HTML path, e.g. reports/out.html"),
 )
 @click.option(
-<<<<<<< HEAD
+    "-c",
+    "--changes/--all",
+    default=False,
+    help=_("Only show revisions that have changes"),
+)
+@click.option(
     "--json/--table",
     help=_("Display results as JSON"),
     default=False,
 )
 @click.pass_context
-def report(ctx, file, metrics, number, message, format, console_format, output, json):
-=======
-    "-c",
-    "--changes/--all",
-    default=False,
-    help=_("Only show revisions that have changes"),
-)
-@click.pass_context
 def report(
-    ctx, file, metrics, number, message, format, console_format, output, changes
+    ctx, file, metrics, number, message, format, console_format, output, changes, json
 ):
->>>>>>> 6db83748
     """Show metrics for a given file."""
     config = ctx.obj["CONFIG"]
 
@@ -313,11 +309,8 @@
         include_message=message,
         format=ReportFormat[format],
         console_format=console_format,
-<<<<<<< HEAD
+        changes_only=changes,
         as_json=json,
-=======
-        changes_only=changes,
->>>>>>> 6db83748
     )
 
 
