"""
For managing the state of the wily process.

Contains a lazy revision, index and process state model.
"""
from collections import OrderedDict
from dataclasses import asdict, dataclass
from pathlib import Path
from typing import Any, Dict, List, Optional, Union

from wily import cache, logger
from wily.archivers import Archiver, BaseArchiver, Revision, resolve_archiver
from wily.config.types import WilyConfig
from wily.operators import Operator, get_metric


@dataclass
class IndexedRevision:
    """Union of revision and the operators executed."""

    revision: Revision
    operators: List
    _data = None

    @staticmethod
    def fromdict(d: Dict[str, Any]) -> "IndexedRevision":
        """Instantiate from a dictionary."""
        rev = Revision(
            key=d["key"],
            author_name=d["author_name"],
            author_email=d["author_email"],
            date=d["date"],
            message=d["message"],
            tracked_files=d["tracked_files"] if "tracked_files" in d else [],
            tracked_dirs=d["tracked_dirs"] if "tracked_dirs" in d else [],
            added_files=d["added_files"] if "added_files" in d else [],
            modified_files=d["modified_files"] if "modified_files" in d else [],
            deleted_files=d["deleted_files"] if "deleted_files" in d else [],
        )
        operators = d["operators"]
        return IndexedRevision(revision=rev, operators=operators)

    def asdict(self) -> Dict[str, Any]:
        """Convert to dictionary."""
        d = asdict(self.revision)
        d["operators"] = self.operators
        return d

<<<<<<< HEAD
    def get(self, config, archiver, operator, path, key, cached=False):
=======
    def get(
        self, config: WilyConfig, archiver: str, operator: str, path: str, key: str
    ) -> Any:
>>>>>>> 8eb44164
        """
        Get the metric data for this indexed revision.

        :param config: The wily config.
        :param archiver: The archiver.
        :param operator: The operator to find
        :param path: The path to find
        :param key: The metric key
        """
        if not self._data:
            self._data = cache.get(
                config=config,
                archiver=archiver,
                revision=self.revision.key,
                cached=cached,
            )["operator_data"]
        logger.debug(f"Fetching metric {path} - {key} for operator {operator}")
        return get_metric(self._data, operator, path, key)

    def get_paths(self, config: WilyConfig, archiver: str, operator: str) -> List[str]:
        """
        Get the indexed paths for this indexed revision.

        :param config: The wily config.
        :param archiver: The archiver.
        :param operator: The operator to find

        :return: A list of paths
        """
        if not self._data:
            self._data = cache.get(
                config=config,
                archiver=archiver,
                revision=self.revision.key,
                cached=True,
            )["operator_data"]
        logger.debug("Fetching keys")
        return list(self._data[operator].keys())

    def store(
        self, config: WilyConfig, archiver: Union[Archiver, str], stats: Dict[str, Any]
    ) -> Path:
        """
        Store the stats for this indexed revision.

        :param config: The wily config.
        :param archiver: The archiver.
        :param stats: The data
        """
        self._data = stats
        return cache.store(config, archiver, self.revision, stats)


class Index:
    """The index of the wily cache."""

    archiver: Archiver
    config: WilyConfig
    operators = None
    data: List[Any]

    def __init__(self, config: WilyConfig, archiver: Archiver):
        """
        Instantiate a new index.

        :param config: The wily config.
        :param archiver: The archiver.
        """
        self.config = config
        self.archiver = archiver
        self.data = (
            cache.get_archiver_index(config, archiver.name)
            if cache.has_archiver_index(config, archiver.name)
            else []
        )

        self._revisions = OrderedDict(
            {d["key"]: IndexedRevision.fromdict(d) for d in self.data}
        )

    def __len__(self):
        """Use length of revisions as len."""
        return len(self._revisions)

    @property
    def last_revision(self) -> IndexedRevision:
        """Return the most recent revision."""
        return next(iter(self._revisions.values()))

    @property
    def revisions(self) -> List[IndexedRevision]:
        """List of all the revisions."""
        return list(self._revisions.values())

    @property
    def revision_keys(self) -> List[str]:
        """List of all the revision indexes."""
        return list(self._revisions.keys())

    def __contains__(self, item: Union[str, Revision]) -> bool:
        """Check if index contains `item`."""
        if isinstance(item, Revision):
            return item.key in self._revisions
        elif isinstance(item, str):
            return item in self._revisions
        else:
            raise TypeError("Invalid type for __contains__ in Index.")

    def __getitem__(self, index) -> IndexedRevision:
        """Get the revision for a specific index."""
        return self._revisions[index]

    def add(self, revision: Revision, operators: List[Operator]) -> IndexedRevision:
        """
        Add a revision to the index.

        :param revision: The revision.
        :param operators: Operators for the revision.
        """
        ir = IndexedRevision(
            revision=revision, operators=[operator.name for operator in operators]
        )
        self._revisions[revision.key] = ir
        return ir

    def save(self):
        """Save the index data back to the wily cache."""
        data = [i.asdict() for i in self._revisions.values()]
        logger.debug("Saving data")
        cache.store_archiver_index(self.config, self.archiver, data)


class State:
    """
    The wily process state.

    Includes indexes for each archiver.
    """

    archivers: List[str]
    config: WilyConfig
    index: Dict[str, Index]
    default_archiver: str
    operators: Optional[List[Operator]] = None

    def __init__(
        self,
        config: WilyConfig,
        archiver: Optional[Union[Archiver, BaseArchiver]] = None,
    ):
        """
        Instantiate a new process state.

        :param config: The wily configuration.
        :param archiver: The archiver (optional).
        """
        if archiver:
            self.archivers = [archiver.name]
        else:
            self.archivers = cache.list_archivers(config)
        logger.debug(f"Initialised state indexes for archivers {self.archivers}")
        self.config = config
        self.index = {}
        for _archiver in self.archivers:
            self.index[_archiver] = Index(self.config, resolve_archiver(_archiver))
        self.default_archiver = self.archivers[0]

    def ensure_exists(self, cached=False):
        """Ensure that cache directory exists."""
        if not cache.exists(self.config, cached):
            logger.debug("Wily cache not found, creating.")
            cache.create(self.config)
            logger.debug("Created wily cache")
        else:
            logger.debug(f"Cache {self.config.cache_path} exists")<|MERGE_RESOLUTION|>--- conflicted
+++ resolved
@@ -46,13 +46,9 @@
         d["operators"] = self.operators
         return d
 
-<<<<<<< HEAD
-    def get(self, config, archiver, operator, path, key, cached=False):
-=======
     def get(
-        self, config: WilyConfig, archiver: str, operator: str, path: str, key: str
+        self, config: WilyConfig, archiver: str, operator: str, path: str, key: str, cached: bool = False
     ) -> Any:
->>>>>>> 8eb44164
         """
         Get the metric data for this indexed revision.
 
