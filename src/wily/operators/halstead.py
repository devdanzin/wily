--- conflicted
+++ resolved
@@ -5,10 +5,7 @@
 """
 import ast
 import collections
-<<<<<<< HEAD
-=======
 from typing import Any, Dict, Iterable
->>>>>>> a0d70df8
 
 import radon.cli.harvest as harvesters
 from radon.cli import Config
@@ -49,13 +46,9 @@
             node.name = f"{self.class_name}.{node.name}"
         super().visit_FunctionDef(node)
         self.function_visitors[-1].lineno = node.lineno
-<<<<<<< HEAD
-        self.function_visitors[-1].endline = node.end_lineno
-=======
         # FuncDef is missing end_lineno in Python 3.7
         endline = node.end_lineno if hasattr(node, "end_lineno") else None
         self.function_visitors[-1].endline = endline
->>>>>>> a0d70df8
 
     def visit_ClassDef(self, node):
         """Visit classes, adding class name and creating visitors for methods."""
