"""
Raw statistics operator.

Includes insights like lines-of-code, number of comments. Does not measure complexity.
"""
from typing import Union

import radon.cli.harvest as harvesters
from radon.cli import Config
from radon.raw import Module
from radon.raw_visitor import RawClassMetrics, RawFunctionMetrics

from wily import logger
from wily.lang import _
from wily.operators import BaseOperator, Metric, MetricType


class RawMetricsOperator(BaseOperator):
    """Raw Metrics Operator."""

    name = "raw"
    defaults = {
        "exclude": None,
        "ignore": None,
        "summary": False,
        "include_ipynb": True,
        "ipynb_cells": True,
        "class_names": True,
    }
    metrics = (
        Metric("loc", _("Lines of Code"), int, MetricType.Informational, sum),
        Metric("lloc", _("L Lines of Code"), int, MetricType.AimLow, sum),
        Metric("sloc", _("S Lines of Code"), int, MetricType.AimLow, sum),
        Metric("comments", _("Multi-line comments"), int, MetricType.AimHigh, sum),
        Metric("multi", _("Multi lines"), int, MetricType.Informational, sum),
        Metric("blank", _("blank lines"), int, MetricType.Informational, sum),
        Metric(
            "single_comments",
            _("Single comment lines"),
            int,
            MetricType.Informational,
            sum,
        ),
    )
    default_metric_index = 0  # LOC

    def __init__(self, config, targets):
        """
        Instantiate a new raw operator.

        :param config: The wily configuration.
        :type  config: :class:`WilyConfig`
        """
        # TODO: Use config from wily.cfg for harvester
        logger.debug(f"Using {targets} with {self.defaults} for Raw metrics")
        self.harvester = harvesters.RawHarvester(
            targets, config=Config(**self.defaults)
        )

    def run(self, module, options):
        """
        Run the operator.

        :param module: The target module path.
        :type  module: ``str``

        :param options: Any runtime options.
        :type  options: ``dict``

        :return: The operator results.
        :rtype: ``dict``
        """
        logger.debug("Running raw harvester")
        results = {}
        for filename, details in dict(self.harvester.results).items():
            results[filename] = {"detailed": {}, "total": {}}
            for name, instance in details:
                if isinstance(instance, (Module, RawClassMetrics, RawFunctionMetrics)):
                    if name == "__ModuleMetrics__":
                        results[filename]["total"] = self._report_to_dict(instance)
                    else:
                        results[filename]["detailed"][name] = self._report_to_dict(
                            instance
                        )
                else:
                    if isinstance(instance, str) and instance == "error":
                        logger.debug(
                            f"Failed to run Raw harvester on {filename} : {details['error']}"
                        )
                        continue
        return results

    def _report_to_dict(
<<<<<<< HEAD
        self, report: Union[RawFunctionMetrics, RawClassMetrics]
    ) -> dict:
        return {
            "lineno": report.lineno,
            "endline": report.endline,
=======
        self, report: Union[Module, RawFunctionMetrics, RawClassMetrics]
    ) -> dict:
        raw_metrics = {
>>>>>>> 5f74b319
            "loc": report.loc,
            "lloc": report.lloc,
            "sloc": report.sloc,
            "comments": report.comments,
            "multi": report.multi,
            "blank": report.blank,
            "single_comments": report.single_comments,
        }
        if hasattr(report, "lineno"):
            raw_metrics.update({"lineno": report.lineno, "endline": report.endline})
        return raw_metrics


def filter_report(report: dict) -> dict:
    return {
        "is_class": "methods" in report,
        "lineno": report["lineno"],
        "endline": report["endline"],
        "loc": report["loc"],
        "lloc": report["lloc"],
        "sloc": report["sloc"],
        "comments": report["comments"],
        "multi": report["multi"],
        "blank": report["blank"],
        "single_comments": report["single_comments"],
    }<|MERGE_RESOLUTION|>--- conflicted
+++ resolved
@@ -91,17 +91,9 @@
         return results
 
     def _report_to_dict(
-<<<<<<< HEAD
-        self, report: Union[RawFunctionMetrics, RawClassMetrics]
-    ) -> dict:
-        return {
-            "lineno": report.lineno,
-            "endline": report.endline,
-=======
         self, report: Union[Module, RawFunctionMetrics, RawClassMetrics]
     ) -> dict:
         raw_metrics = {
->>>>>>> 5f74b319
             "loc": report.loc,
             "lloc": report.lloc,
             "sloc": report.sloc,
