# Release History

<<<<<<< HEAD
## master 

* Support multiple metrics in graph command
* Git archiver will now check for existence of '.wily/', '.wily/**/*', '.wily', and others in .gitignore
* Added toggle for disabling the .gitignore check, still needs .wily.cfg option
=======

## 1.3.0 (tbc)

* Introduce a new `--output`
>>>>>>> 0a37dc57

## 1.2.0 (9th November 2018)

* Complete support for pre-commit

## 1.1.1 (9th November 2018)

* Fix a bug where .gitignore was not being passed correctly

## 1.1.0 (9th November 2018)

* Add a 'diff' command to show the metrics changed values between the last index and the current data.

## 1.0.0 (9th November 2018)

* Build now compares existing git history with the cached history and only builds the missing revisions instead of building the entire index
* Will check if .wily/ is not in .gitignore before running build
* Improved documentation..

## 0.9.0 (9th November 2018)


* The build command now requires the target path, and supports multiple paths. Is no longer -t option, but an argument. This is to prevent the user from accidentally trying to scan venv's
* Operators all have a default metric (lines-of-code, maintainability-index)
* Report command by default will now display the default metrics in an index
* Report command now accepts multiple metrics and adds them to the table

## 0.8.0 (7th November 2018)

* Add support for relative paths in cache
* Fixed bug when non-standard (ie. cwd) was used as the target, would not find items to report
* Add a dabbing fox as a logo
* Add documentation
* Add integration and unit tests for the main commands and packages<|MERGE_RESOLUTION|>--- conflicted
+++ resolved
@@ -1,17 +1,11 @@
 # Release History
 
-<<<<<<< HEAD
-## master 
+## 1.3.0.beta1 
 
 * Support multiple metrics in graph command
 * Git archiver will now check for existence of '.wily/', '.wily/**/*', '.wily', and others in .gitignore
 * Added toggle for disabling the .gitignore check, still needs .wily.cfg option
-=======
-
-## 1.3.0 (tbc)
-
-* Introduce a new `--output`
->>>>>>> 0a37dc57
+* Introduce a new `--output` flag to the graph command to specify output HTML file instead of opening file in browser.
 
 ## 1.2.0 (9th November 2018)
 
